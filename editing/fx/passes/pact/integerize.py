#
# general.py
#
# Author(s):
# Georg Rutishauser <georgr@iis.ee.ethz.ch>
# Moritz Scherer <scheremo@iis.ee.ethz.ch>
#
# Copyright (c) 2020-2021 ETH Zurich.
#
# Licensed under the Apache License, Version 2.0 (the "License");
# you may not use this file except in compliance with the License.
# You may obtain a copy of the License at
#
# http://www.apache.org/licenses/LICENSE-2.0
#
# Unless required by applicable law or agreed to in writing, software
# distributed under the License is distributed on an "AS IS" BASIS,
# WITHOUT WARRANTIES OR CONDITIONS OF ANY KIND, either express or implied.
# See the License for the specific language governing permissions and
# limitations under the License.
#

from typing import Union, Optional, Tuple, List
from dataclasses import dataclass
from functools import partial
from copy import deepcopy

import numpy as np

import torch
from torch import fx, nn
from torch.fx.subgraph_rewriter import Match

from quantlib.algorithms.pact.pact_ops import *

from .. import FxPass, ReplaceSequentialPatternPass, ModifySequentialPatternPass, SequentialPass, ShapePropPass, ModularizePass
from .. import AnnotateEpsPass, extract_eps
from .. import MergeConvBNPass, RetracePass
from .harmonize import LayerNormDisassemblePass, ApplyPassToWrapModule, InsertBNBetweenBiasedConvAndActsPass
from ...util import gm_modules, module_of_node, get_ordered_active_nodes
from ...util.tracing import LeafTracer, custom_symbolic_trace

from quantlib.algorithms.pact.pact_ops import RequantShift, HardActRequantShift, ChannelwiseThreshold

from .pact_util import PACT_OPS, PACT_OPS_INCLUSIVE, PACTTracer, PACT_symbolic_trace

__all__ = ['IntegerizePACTConvPass',
           'IntegerizePACTLinearPass',
           'IntegerizeBNActPass',
           'IntegerizePACTNetPass',
           'IntegerizeSoftmaxPass',
           'IntegerizeGELUPass',
           'IntegerizeLayerNormPass',
           'IntegerizeEmbeddingsPass',
           'FixChannelNumbersPass',
           'IntegerizeBNPACTHardActsPass',
           'PACTTracer',
           'PACT_symbolic_trace',]

def integerize_softmax_fun(gm : fx.GraphModule, match : Match, export_node=False):
    modules = gm_modules(gm)
    matched_nodes = [m for k, m in match.nodes_map.items() if k.op == 'call_module']
    lin_node = matched_nodes[0]
    matched_modules = [modules[m.target] for k, m in match.nodes_map.items() if k.op == 'call_module'][::-1]
    module = matched_modules[0]
    eps_in = extract_eps(lin_node.meta['quant'].eps_in)
    assert isinstance(module, PACTSoftmax), f"integerize_softmax_fun got bad match - expected PACTSoftmax, got {type(module)}"

    new_softmax = PACTIntegerSoftmax(n_levels=module.n_levels, eps_in=eps_in, export_node=export_node)

    return new_softmax

def integerize_gelu_fun(gm : fx.GraphModule, match : Match, D=2**14, export_node = False):
    modules = gm_modules(gm)
    matched_nodes = [m for k, m in match.nodes_map.items() if k.op == 'call_module']
    lin_node = matched_nodes[0]
    matched_modules = [modules[m.target] for k, m in match.nodes_map.items() if k.op == 'call_module'][::-1]
    module = matched_modules[0]
    eps_in = extract_eps(lin_node.meta['quant'].eps_in)
    assert isinstance(module, PACTGELU), f"integerize_gelu_fun got bad match - expected PACTGELU, got {type(lin)}"

    new_gelu = PACTIntegerGELU(n_levels=module.n_levels, eps_in=eps_in, maxval=module.maxval, D=D,export_node=export_node)

    return new_gelu

def integerize_layernorm_fun(gm : fx.GraphModule, match : Match, affine = True, D=2**12, export_node=False):
    modules = gm_modules(gm)
    matched_nodes = [m for k, m in match.nodes_map.items() if k.op == 'call_module']
    layernorm_node = matched_nodes[0]
    matched_modules = [modules[m.target] for k, m in match.nodes_map.items() if k.op == 'call_module'][::-1]
    module = matched_modules[0]
    eps_in = extract_eps(layernorm_node.meta['quant'].eps_in)
    assert isinstance(module, PACTLayerNorm), f"integerize_layernorm_fun got bad match - expected PACTLayerNorm, got {type(module)}"

    if affine:
        new_layernorm = PACTIntegerLayerNorm(n_levels=module.n_levels, eps_in=eps_in, maxval=module.maxval, weight=module.weight, bias=module.bias, D=D, export_node=export_node)
    else:
        new_layernorm = PACTIntegerLayerNorm(n_levels=module.n_levels, eps_in=eps_in, maxval=module.maxval, D=D, export_node=export_node)

    return new_layernorm

def integerize_truediv_fun(gm : fx.GraphModule, match : Match, affine = True):
    modules = gm_modules(gm)
    matched_nodes = [m for k, m in match.nodes_map.items() if k.op == 'call_module']
    layernorm_node = matched_nodes[0]
    matched_modules = [modules[m.target] for k, m in match.nodes_map.items() if k.op == 'call_module'][::-1]
    module = matched_modules[0]
    eps_in = extract_eps(layernorm_node.meta['quant'].eps_in)
    assert isinstance(module, PACTDiv), f"integerize_layernorm_fun got bad match - expected PACTDiv, got {type(module)}"

    new_div = PACTIntegerDiv(module.Delta)

    return new_div


class IntegerizeTrueDivPass(ModularizePass):
    @staticmethod
    def truediv_replacement_fn(node):
        module = dict(node.graph._owning_module.named_modules())[node.target]
        return (PACTIntegerDiv(module.Delta), node.args, node.kwargs)

    def __init__(self, Delta=2**14, **kwargs):
        self.kwargs = kwargs
        target = [PACTDiv(Delta)]
        super().__init__(op='call_module', target=tuple(target), replacement_fn = self.truediv_replacement_fn, name="TRUEDIV_REPLACEMENT_PASS")

class IntegerizeLayerNormPass(SequentialPass):
    def __init__(self, affine = True, D=2**12, export_layernorm_node = False, **kwargs):
        passes = []
        pattern = nn.Sequential(PACTLayerNorm(256))
        passes.append(ReplaceSequentialPatternPass(pattern, PACT_symbolic_trace, partial(integerize_layernorm_fun, affine=affine, D=D, export_node=export_layernorm_node), f'_INTEGER_LAYERNORM_PASS'))
        super().__init__(*passes, name_prefix='_INTEGER_LAYERNORM_PASS')

class IntegerizeSoftmaxPass(SequentialPass):
    def __init__(self, export_softmax_node = False, **kwargs):
        passes = []
        pattern = nn.Sequential(PACTSoftmax(256))
        passes.append(ReplaceSequentialPatternPass(pattern, PACT_symbolic_trace, partial(integerize_softmax_fun, export_node=export_softmax_node), f'_INTEGER_SOFTMAX_PASS'))
        super().__init__(*passes, name_prefix='_INTEGER_SOFTMAX_PASS')

class IntegerizeGELUPass(SequentialPass):
    def __init__(self, D=2**14, export_gelu_node=False, **kwargs):
        passes = []
        pattern = nn.Sequential(PACTGELU(256))
        passes.append(ReplaceSequentialPatternPass(pattern, PACT_symbolic_trace, partial(integerize_gelu_fun, D=D,export_node=export_gelu_node), f'_INTEGER_GELU_PASS'))
        super().__init__(*passes, name_prefix='_INTEGER_GELU_PASS')

# class RequantShift(nn.Module):
#     def __init__(self, mul : torch.Tensor, add : torch.Tensor, n_levels : int, signed : bool = False, D : torch.Tensor = torch.tensor(2**24)):
#         super(RequantShift, self).__init__()
#         self.register_buffer('mul', mul)
#         self.register_buffer('add', add)
#         self.register_buffer('div', D)
#         self.signed = signed
#         self.n_levels_out = n_levels

#     def forward(self, x):
#         x = x * self.mul
#         x = x + self.add
#         x = (x/self.div).floor()
#         if not self.signed:
#             x = torch.clip(x, 0., float(self.n_levels_out-1))
#         else:
#             c = np.floor(self.n_levels_out/2+0.001)
#             if self.n_levels_out % 2:
#                 x = torch.clip(x, -c, c)
#             else:
#                 x = torch.clip(x, -c, c-1)
#         return x

def integerize_pact_conv_fun(gm : fx.GraphModule, match : Match):
    modules = gm_modules(gm)
    matched_modules = [modules[m.target] for k, m in match.nodes_map.items() if k.op == 'call_module'][::-1]
    conv = matched_modules[0]
    assert isinstance(conv, (PACTConv1d, PACTConv2d)), f"integerize_pact_conv_fun got bad match - expected PACTConv, got {type(conv)}"
    assert conv.bias is None, "integerize_pact_conv_fun: Conv layer has bias"
    conv_type = nn.Conv2d if isinstance(conv, PACTConv2d) else nn.Conv1d
    new_conv = conv_type(in_channels=conv.in_channels,
                         out_channels=conv.out_channels,
                         kernel_size=conv.kernel_size,
                         stride=conv.stride,
                         padding=conv.padding,
                         dilation=conv.dilation,
                         groups=conv.groups,
                         bias=None,
                         padding_mode=conv.padding_mode)
    try:
        new_conv.weight.data.copy_(conv.weight_int)
    except RuntimeError:
        import ipdb; ipdb.set_trace()

    # annotate the new conv with the number of levels
    new_conv.n_levels = conv.n_levels

    return new_conv


class IntegerizePACTConvPass(SequentialPass):
    def __init__(self):
        passes = []
        for i, c in enumerate((PACTConv1d, PACTConv2d)):
            pattern = nn.Sequential(c(1,1,1))
            name = f"_INTEGERIZE_PACT_CONV{i+1}D_PASS"
            passes.append(ReplaceSequentialPatternPass(pattern, PACT_symbolic_trace, integerize_pact_conv_fun, name))
        super(IntegerizePACTConvPass, self).__init__(*passes, name_prefix='_INTEGERIZE_PACT_CONVS_PASS')

def integerize_pact_linear_fun(gm : fx.GraphModule, match : Match):
    modules = gm_modules(gm)
    matched_nodes = [m for k, m in match.nodes_map.items() if k.op == 'call_module']
    lin_node = matched_nodes[0]
    matched_modules = [modules[m.target] for k, m in match.nodes_map.items() if k.op == 'call_module'][::-1]
    lin = matched_modules[0]
    eps_in = extract_eps(lin_node.meta['quant'].eps_in)
    assert isinstance(lin, PACTLinear), f"integerize_pact_linear_fun got bad match - expected PACTLinear, got {type(lin)}"
    # note the new node's intended integer precision in the precision dict
    #if prec_dict is not None:
        #nbits = int(np.log2(lin.n_levels) + 0.2)
        #        prec_dict[name] = nbits

    #import IPython; IPython.embed()
    new_lin = nn.Linear(in_features=lin.in_features,
                        out_features=lin.out_features,
                        bias=(lin.bias is not None))
    new_lin.weight.data.copy_(lin.weight_int.round())
    if lin.bias is not None:
        new_lin.bias.data.copy_(lin.get_bias_int(eps_in).round())

    new_lin.n_levels = lin.n_levels

    return new_lin

class IntegerizePACTLinearPass(ReplaceSequentialPatternPass):
    def __init__(self):
        pattern = nn.Sequential(PACTLinear(1,1))
        name = "_INTEGERIZE_PACT_LIN_PASS"
        super(IntegerizePACTLinearPass, self).__init__(pattern, PACT_symbolic_trace, integerize_pact_linear_fun, name)

def swap_maxpool_act_fun(gm : fx.GraphModule, match : Match):
    modules = gm_modules(gm)
    matched_modules = [modules[m.target] for k, m in match.nodes_map.items() if k.op == 'call_module'][::-1]
    maxpool = matched_modules[0]
    act = matched_modules[1]
    assert isinstance(maxpool, (nn.MaxPool2d)), f"swap_maxpool_act_fun got bad match - expected torch.nn.MaxPool2d, got {type(maxpool)}"
    assert isinstance(act, (PACTUnsignedAct, PACTAsymmetricAct)), f"swap_maxpool_act_fun got bad match - expected 'PACTUnsignedAct' or 'PACTAsymmetricAct', got {type(act)}"
    new_act = deepcopy(act)
    new_pool = deepcopy(maxpool)
    replacement_sequence = nn.Sequential(new_act, new_pool)
    return replacement_sequence

class SwapMaxPoolActPass(SequentialPass):
    def __init__(self):
        passes = []
        # Whenever there is a MaxPool-Act sequence, switch their positions to Act-MaxPool
        for act_name, act_type in [("UNSIGNED_ACT", PACTUnsignedAct), ("SIGNED_ACT", PACTAsymmetricAct)]:
            for mp_name, mp_type in [("MP2D", nn.MaxPool2d)]:
                pattern = nn.Sequential(mp_type(kernel_size=2), act_type(n_levels=256, init_clip='max', learn_clip=False, act_kind='identity'))
                passes.append(ReplaceSequentialPatternPass(pattern, PACT_symbolic_trace, swap_maxpool_act_fun, f"_SWAP_{mp_name}_{act_name}_PASS"))
        super(SwapMaxPoolActPass, self).__init__(*passes, name_prefix="_SWAP_MAXPOOL_ACT_PASS")


def replace_pact_causalconv1d_padconv1d_fun(gm : fx.GraphModule, match : Match):
    modules = gm_modules(gm)
    matched_nodes = [m for k, m in match.nodes_map.items() if k.op == 'call_module']
    causalconv_node = matched_nodes[0]
    matched_modules = [modules[m.target] for k, m in match.nodes_map.items() if k.op == 'call_module'][::-1]
    causalconv = matched_modules[0]

    new_module = nn.Sequential(
        nn.ConstantPad1d(
            padding=(causalconv.__padding__, 0),
            value=0
        ),
        PACTConv1d(
            in_channels=causalconv.in_channels,
            out_channels=causalconv.out_channels,
            kernel_size=causalconv.kernel_size,
            bias=causalconv.bias is not None,
            stride=causalconv.stride,
            padding=0,
            dilation=causalconv.dilation,
            groups=causalconv.groups,
            padding_mode='zeros',
            n_levels=causalconv.n_levels,
            quantize=causalconv.quantize,
            init_clip=causalconv.init_clip,
            learn_clip=causalconv.learn_clip,
            symm_wts=causalconv.symm_wts,
            nb_std=causalconv.nb_std,
            tqt=causalconv.tqt,
            tqt_beta=causalconv.tqt_beta,
            tqt_clip_grad=causalconv.tqt_clip_grad
        )
    )
    new_module[1].weight.data.copy_(causalconv.weight)
    if causalconv.bias is not None:
        new_module[1].bias.data.copy_(causalconv.bias)
    new_module[1].clip_lo = causalconv.clip_lo
    new_module[1].clip_hi = causalconv.clip_hi
    new_module[1].clipping_params = causalconv.clipping_params
    new_module[1].started = causalconv.started
    return new_module


class ReplacePACTCausalConv1DPass(ReplaceSequentialPatternPass):
    def __init__(self):
        pattern = nn.Sequential(PACTCausalConv1d(1,1,1))
        name = "_REPLACE_PACT_CAUSALCONV1D_PADCONV1D_PASS"
        super(ReplacePACTCausalConv1DPass, self).__init__(pattern, PACT_symbolic_trace, replace_pact_causalconv1d_padconv1d_fun, name)


def bn_act_to_requant_fun(gm : fx.GraphModule, match : Match, D=2**24, cmsis_requant=False, requant_node=False):
    modules = dict(gm.named_modules())
    if not isinstance(D, torch.Tensor):
        D = torch.tensor(D)
    matched_nodes = [n for n in match.nodes_map.values()][-2:0:-1]
    matched_modules = [modules[m.target] for k, m in match.nodes_map.items() if k.op == 'call_module'][::-1]
    assert len(matched_nodes) == len(matched_modules), "bn_act_to_requant got unexpected non-'call_module' nodes!"
    if len(matched_modules) == 1:
        act = matched_modules[0]
        act_node = matched_nodes[0]
        bn = None
    else:
        assert len(matched_modules) == 2, "bn_act_to_requant expected match of length 1 or 2!"
        act = matched_modules[1]
        act_node = matched_nodes[1]
        bn = matched_modules[0]
        bn_node = matched_nodes[0]
        assert isinstance(bn, (nn.BatchNorm1d, nn.BatchNorm2d, nn.BatchNorm3d)), f"bn_act_to_requant called on incompatible BN layer {type(bn)}"
    assert isinstance(act, (PACTUnsignedAct, PACTAsymmetricAct)), f"bn_act_to_requant called on incompatible activation {type(act)}"

    signed_act = isinstance(act, PACTAsymmetricAct)
    eps_in = extract_eps(act_node.meta['quant'].eps_in).cpu().clone().detach().squeeze()
    eps_out = act_node.meta['quant'].eps_out.cpu().clone().detach().squeeze()

    # if the requant node would perform an identity operation, don't insert it.
    if eps_in.numel() == eps_out.numel() == 1 and eps_in == eps_out and bn is None:
        return None

    gamma_h = (bn.weight/torch.sqrt(bn.running_var+bn.eps)) if bn is not None else torch.ones_like(eps_in)
    beta_h = bn.bias - bn.running_mean * gamma_h if bn is not None else torch.zeros_like(gamma_h)
    gamma_h *= eps_in
    gamma_h /= eps_out
    beta_h /= eps_out
    if act.rounding:
        beta_h += 0.5

    gamma_h *= D
    beta_h *= D
    gamma_h = torch.round(gamma_h)
    beta_h = torch.round(beta_h)

    if bn and gamma_h.numel() > 1:
        if isinstance(bn, nn.BatchNorm1d):
            # BN1D can take two input tensor formats:
            # 1. [N_B, N_C, L], e.g. if it comes after a Conv1d layer
            # 2. [N_B, L], e.g. if it comes after a linear layer
            # depending on how it is used in the network we are processing, the
            # mul/add parameters must have different shape. we use the
            # information stored in the graph by the ShapePropPass to determine
            # this.
            bn_outshape = bn_node.meta['tensor_meta'].shape
            if len(bn_outshape) == 3:
                gamma_h = gamma_h.reshape((gamma_h.numel(), 1))
                beta_h = beta_h.reshape((beta_h.numel(), 1))
            elif len(bn_outshape) == 2:
                gamma_h = gamma_h.reshape((gamma_h.numel(),))
                beta_h = beta_h.reshape((beta_h.numel(),))
        elif isinstance(bn, nn.BatchNorm2d):
            gamma_h = gamma_h.reshape((gamma_h.numel(), 1, 1))
            beta_h = beta_h.reshape((beta_h.numel(), 1, 1))
        elif isinstance(bn, nn.BatchNorm3d):
            gamma_h = gamma_h.reshape((gamma_h.numel(), 1, 1, 1))
            beta_h = beta_h.reshape((beta_h.numel(), 1, 1, 1))

    requant = RequantShift(gamma_h, beta_h, act.n_levels, signed_act, D, cmsis_requant=cmsis_requant, requant_node=requant_node)
    return requant

class IntegerizeBNActPass(SequentialPass):
    def __init__(self, D : float = 2**24, cmsis_requant=False, requant_node=False):
        passes = []
        # replace all combinations of BN + PACT activation with RequantShift layers
        for act_name, act_type in [("UNSIGNED_ACT", PACTUnsignedAct), ("SIGNED_ACT", PACTAsymmetricAct)]:
            for bn_name, bn_type in [("BN1D", nn.BatchNorm1d), ("BN2D", nn.BatchNorm2d), ("BN3D", nn.BatchNorm3d)]:
                pattern = nn.Sequential(bn_type(1), act_type(n_levels=256, init_clip='max', learn_clip=False, act_kind='identity'))
                passes.append(ReplaceSequentialPatternPass(pattern, PACT_symbolic_trace, bn_act_to_requant_fun, f"_INTEGERIZE_{bn_name}_{act_name}_PASS", D=D, cmsis_requant=cmsis_requant, requant_node=requant_node))

            #also replace "freestanding" activations AFTER replacing the BN+Act stacks
            pattern = nn.Sequential(act_type(n_levels=256, init_clip='max', learn_clip=False, act_kind='identity'))
            passes.append(ReplaceSequentialPatternPass(pattern, PACT_symbolic_trace, bn_act_to_requant_fun, f"_INTEGERIZE_{act_name}_PASS", D=D, cmsis_requant=cmsis_requant, requant_node=requant_node))

        super(IntegerizeBNActPass, self).__init__(*passes, name_prefix="_INTEGERIZE_BN_ACT_PASS")

<<<<<<< HEAD
def embedding_integerize_fun(gm : fx.GraphModule, match : Match, **kwargs):
=======

def conv_bn_act_to_conv_threshold_fun(gm : fx.GraphModule, match : Match, cutie_style_threshs=False):
    modules = dict(gm.named_modules())
    matched_nodes = [n for n in match.nodes_map.values()][-2:0:-1]
    matched_modules = [modules[m.target] for k, m in match.nodes_map.items() if k.op == 'call_module'][::-1]
    assert len(matched_nodes) == len(matched_modules), "conv_bn_act_to_conv_threshold_fun got unexpected non-'call_module' nodes!"
    conv = matched_modules[0]
    conv_node = matched_nodes[0]
    assert isinstance(conv, (nn.Conv1d, nn.Conv2d)), f"conv_bn_act_to_conv_threshold_fun called on incompatible Conv layer {type(conv)}"
    if len(matched_modules) == 2:
        act = matched_modules[1]
        act_node = matched_nodes[1]
        bn = None
    else:
        assert len(matched_modules) == 3, "conv_bn_act_to_conv_threshold_fun expected match of length 1 or 2!"
        act = matched_modules[2]
        act_node = matched_nodes[2]
        bn = matched_modules[1]
        bn_node = matched_nodes[1]
        assert isinstance(bn, (nn.BatchNorm1d, nn.BatchNorm2d)), f"conv_bn_act_to_conv_threshold_fun called on incompatible BN layer {type(bn)}"
    assert isinstance(act, (PACTUnsignedAct)), f"conv_bn_act_to_conv_threshold_fun called on incompatible activation {type(act)}"

    eps_in = extract_eps(act_node.meta['quant'].eps_in).cpu().clone().detach().squeeze() # todo: ist this correct for the first activation (eps_in=1*eps_w)?
    eps_out = act_node.meta['quant'].eps_out.cpu().clone().detach().squeeze()
    prev_eps_out = eps_in[0] / conv.get_eps_w()[0].squeeze() # TODO: is this correct?
    # TODO: what should I do if there is no BN and/or an identity operation?
    # if the requant node would perform an identity operation, don't insert it.
    if eps_in.numel() == eps_out.numel() == 1 and eps_in == eps_out and bn is None:
        return None

    if conv.bias is None:
        bias = torch.zeros(conv.out_channels)
    else:
        bias = conv.bias.data

    for pos, node in enumerate(gm.graph.nodes):
        if node == conv_node or pos > 1:
            break
    assert node.op == 'call_module'

    # Is this too hacky?
    if pos == 1: # if the position of the node in the graph is 1, then it is the first node
        bias_hat = bias
    else:
        bias_add = conv.weight_q.sum(dim=(1,2,3)) \
            if len(conv.weight_q.shape)==4 else conv.weight_q.sum(dim=(1,2))
        bias_add *= prev_eps_out
        bias_hat = bias + bias_add

    beta_hat = (bias_hat - bn.running_mean.data)/torch.sqrt(bn.running_var.data+bn.eps)
    gamma_hat = 1/torch.sqrt(bn.running_var.data+bn.eps)
    if bn.affine:
        beta_hat *= bn.weight.data
        beta_hat += bn.bias.data
        gamma_hat *= bn.weight.data

    thresh_lo = (0.5*eps_out-beta_hat)/(gamma_hat*eps_in)
    thresh_hi = (1.5*eps_out-beta_hat)/(gamma_hat*eps_in)
    # if some gamma_hats/gammas are negative, the smaller than/larger than relationships are flipped there.
    # the weights in the convolution preceding the BN will be flipped for those channels, so we can simply flip the
    # thresholds. Important: flip BEFORE rounding otherwise they will be off by one :)
    if bn.affine:
        flip_idxs = bn.weight.data < 0
        thresh_hi[flip_idxs] *= -1
        thresh_lo[flip_idxs] *= -1

    thresh_hi = torch.ceil(thresh_hi)
    # CUTIE's upper thresholding condition is:
    # th(x) = 1 if x > thresh_hi
    # so we need to reduce the threshold by 1
    if cutie_style_threshs:
        thresh_hi = thresh_hi - 1
    thresh_lo = torch.ceil(thresh_lo)

    assert torch.all(thresh_lo <= thresh_hi), 'All thresh_lo need to be <= thresh_hi'

    new_conv = conv_type(in_channels=conv.in_channels,
                        out_channels=conv.out_channels,
                        kernel_size=conv.kernel_size,
                        stride=conv.stride,
                        padding=conv.padding,
                        dilation=conv.dilation,
                        groups=conv.groups,
                        bias=None,
                        padding_mode=conv.padding_mode)
    new_conv.weight.data.copy_(conv.weight_int)

    new_conv.n_levels = conv.n_levels

    if conv_type == nn.Conv1d:
        n_d = 1
    else:
        n_d = 2
    threshold_module = ChannelwiseThreshold(thresh_lo, thresh_hi, n_dim=n_d)
    replacement_sequence = nn.Sequential(new_conv, threshold_module)

    return replacement_sequence


class TernarizeConvBNActPass(SequentialPass):
    def __init__(self):
        passes = []
        # integerize Conv layers and replace all combinations of BN + PACT activation with Threshold layers
        for conv_name, conv_type in [('CONV1D', nn.Conv1d), ('CONV2D', nn.Conv2d)]:
            for act_name, act_type in [("UNSIGNED_ACT", PACTUnsignedAct), ("SIGNED_ACT", PACTAsymmetricAct)]:
                for bn_name, bn_type in [("BN1D", nn.BatchNorm1d), ("BN2D", nn.BatchNorm2d)]:
                    pattern = nn.Sequential(conv_type(1,1,1), bn_type(1), act_type(n_levels=256, init_clip='max', learn_clip=False, act_kind='identity'))
                    passes.append(ReplaceSequentialPatternPass(pattern, PACT_symbolic_trace, ternarize_conv_bn_act_fun, f"_{bn_name}_{act_name}_TO_THRESHOLD_PASS"))

            #also replace "freestanding" activations AFTER replacing the BN+Act stacks
            pattern = nn.Sequential(conv_type(1,1,1), act_type(n_levels=256, init_clip='max', learn_clip=False, act_kind='identity'))
            passes.append(ReplaceSequentialPatternPass(pattern, PACT_symbolic_trace, ternarize_conv_bn_act_fun, f"_{act_name}_TO_THRESHOLD_PASS"))

        super(TernarizeConvBNActPass, self).__init__(*passes, name_prefix="_BN_ACT_TO_THRESHOLD_PASS")


def embedding_integerize_fun(gm : fx.GraphModule, match : Match):
>>>>>>> 0f114545
    modules = gm_modules(gm)

    matched_nodes = [m for k, m in match.nodes_map.items() if k.op == 'call_module']
    n_levels = modules[matched_nodes[0].target].adder.n_levels
    eps_adder = modules[matched_nodes[0].target].adder.acts[0].get_eps()
    bias = modules[matched_nodes[0].target]._parameters['weights']
    maxval = modules[matched_nodes[0].target].maxval
    eps_in = extract_eps(matched_nodes[0].meta['quant'].eps_in)

    new_embedding = PACTIntegerEmbedding(n_levels=n_levels, weight=bias, eps_in=eps_in, eps_adder=eps_adder, maxval=maxval, twoStage=True, **kwargs)

    return new_embedding

# This can be made much more general -- Current workaround
class IntegerizeEmbeddingsPass(SequentialPass):
    def __init__(self, **kwargs):
        passes = []
        pattern = nn.Sequential(PACTEmbedding(torch.Tensor((1.,)), init_clip='max', learn_clip=False, act_kind='identity'))
        passes.append(ReplaceSequentialPatternPass(pattern, PACT_symbolic_trace, partial(embedding_integerize_fun, **kwargs), f'_INTEGERIZE_EMBEDDINGS_PASS'))
        super().__init__(*passes, name_prefix='_INTEGERIZE_EMBEDDING_PASS')


class FixChannelNumbersPass(FxPass):

    def retarget(self, gm : fx.GraphModule):
        self.visited_nodes = set()

    def fix_conv_channels(self, gm : fx.GraphModule, node : fx.Node, force_out_channels : int):
        if node.op == 'call_module' and node not in self.visited_nodes:
            module = module_of_node(gm, node)
            if isinstance(module, (PACTConv1d, PACTConv2d)):
                conv_levels = module.n_levels
                bw_in = int(np.ceil(np.log2(node.meta['quant'].n_levels_in)))
                bw_w = int(np.ceil(np.log2(conv_levels)))
                min_bw = np.minimum(bw_in, bw_w)
                assert module.groups in [1, module.in_channels], f"fix_conv_channels: Unsupported groups config for conv {module}; {module.groups} groups not supported"
                if min_bw not in [2,4,8]:
                    print(f"modify_convs: minimum bitwidth {min_bw} will not give sensible result")
                channel_multiple = int(np.ceil(8/min_bw))
                in_ch = module.in_channels
                out_ch = module.out_channels
                extra_in_channels = (-in_ch) % channel_multiple
                new_in_ch = in_ch+extra_in_channels
                new_groups = module.groups
                if module.groups == in_ch:
                    new_groups = new_in_ch
                new_out_ch = out_ch
                if force_out_channels > 0:
                    new_out_ch = force_out_channels
                new_weights = torch.zeros(tuple([new_out_ch, (new_in_ch//new_groups)]+[k for k in module.kernel_size])).type_as(module.weight.data)
                new_weights[:out_ch, :in_ch, :, :] = module.weight.data
                module.weight.data = new_weights
                if module.bias is not None and force_out_channels > 0:
                    new_bias = torch.zeros([new_out_ch]).type_as(module.bias.data)
                    new_bias[:out_ch] = module.bias.data
                    module.bias.data = new_bias

                print(f"Adjusting Conv {node.target}'s channels: {module.in_channels}/{module.out_channels} ==> {new_in_ch}/{new_out_ch}")
                module.in_channels = new_in_ch
                module.out_channels = new_out_ch
                self.visited_nodes.add(node)
                self.fix_conv_channels(gm, node.all_input_nodes[0], new_in_ch)
            elif isinstance(module, (nn.BatchNorm1d, nn.BatchNorm2d)):
                if force_out_channels > 0:
                    n_ch = module.num_features
                    def pad_bn_param(t : torch.Tensor, val : float):
                        new_param = torch.full([force_out_channels], val).type_as(module.bias.data)
                        new_param[:n_ch] = t
                        return new_param
                    module.bias.data = pad_bn_param(module.bias.data, 0.)
                    module.weight.data = pad_bn_param(module.weight.data, 1.)
                    module.running_mean = pad_bn_param(module.running_mean, 0.)
                    module.running_var = pad_bn_param(module.running_var, 1.)
                    print(f"Adjusting BN {node.target}'s channels: {module.num_features} ==> {force_out_channels}")
                    module.num_features = force_out_channels
                self.visited_nodes.add(node)
                self.fix_conv_channels(gm, node.all_input_nodes[0], force_out_channels)
            # naively assume that number of channels is propagated through any
            # other module type
            else:
                self.visited_nodes.add(node)
                for inp in node.all_input_nodes:
                    self.fix_conv_channels(gm, inp, force_out_channels)
        elif node.op != 'placeholder' and node not in self.visited_nodes:
            self.visited_nodes.add(node)
            for inp in node.all_input_nodes:
                    self.fix_conv_channels(gm, inp, force_out_channels)

    def run_pass(self, gm : fx.GraphModule):
        out_nodes = [n for n in gm.graph.nodes if n.op == 'output']
        assert len(out_nodes) == 1, "FixChannelNumbersPass only supports single-output networks!"
        self.fix_conv_channels(gm, out_nodes[0], -1)
        return gm

class SignedToUnsignedInputPass(FxPass):
    #intended to be run on an INTEGERIZED network
    def __init__(self, n_levels_in : int = 256):
        self.n_levels_in = n_levels_in

    def run_pass(self, gm : fx.GraphModule):
        input_nodes = [n for n in gm.graph.nodes if n.op == 'placeholder']
        for in_node in input_nodes:
            users = [n for n in gm.graph.nodes if in_node in n.all_input_nodes]
            user_conv_modules = [module_of_node(u) for u in users if u.op == 'call_module' and isinstance(module_of_node(u), (nn.Conv1d, nn.Conv2d, nn.Conv3d))]
            if len(users) != len(user_conv_modules):
                print(f"SignedToUnsignedInputPass will likely create bogus - input is used by non-module or non-Conv nodes!")


class IntegerizeBNPACTHardActsPass(SequentialPass):
    @staticmethod
    def bn_hardact_qact_to_requant_fun(gm : fx.GraphModule, match : Match, D1=2**19, D2=2**10):
        if not isinstance(D1, torch.Tensor):
            D1 = torch.tensor(D1)
        if not isinstance(D2, torch.Tensor):
            D2 = torch.tensor(D2)

        matched_nodes = get_ordered_active_nodes(match)
        matched_modules = [module_of_node(gm, n) for n in matched_nodes]
        if len(matched_modules) == 2:
            q_act = matched_modules[1]
            q_act_node = matched_nodes[1]
            hard_act = matched_modules[0]
            hard_act_node = matched_nodes[0]
            bn = None
        else:
            assert len(matched_modules) == 3, "bn_hardact_qact_to_requant_fun got wrong number of modules!"
            q_act = matched_modules[2]
            q_act_node = matched_nodes[2]
            hard_act = matched_modules[1]
            hard_act_node = matched_nodes[1]
            bn = matched_modules[0]
            bn_node = matched_nodes[0]

        signed_act = isinstance(q_act, PACTAsymmetricAct)
        is_hardsigmoid = isinstance(hard_act, (PACTHardsigmoid, nn.Hardsigmoid))
        in_node = bn_node if bn else hard_act_node
        eps_in = extract_eps(in_node.meta['quant'].eps_in).cpu().clone().detach().squeeze()
        eps_out = q_act_node.meta['quant'].eps_out.cpu().clone().detach().squeeze()
        eps_s = 1./6

        gamma_h = (bn.weight/torch.sqrt(bn.running_var+bn.eps)) if bn is not None else torch.ones_like(eps_in)
        beta_h = bn.bias - bn.running_mean * gamma_h if bn is not None else torch.zeros_like(gamma_h)
        #
        # the scale of the half epsilon depends on whether we are dealing with
        # a hsigm (scale D1) or a hswish (scale D1^2/D2) activation
        # if we are not dealing with a hardswish, we can perform the addition
        # of bias and 3 in one step
        shift_factor = D1
        if is_hardsigmoid:
            beta_h += 3.
            intermediate_eps = eps_out/eps_s
        else:
            shift_factor = shift_factor * D1/D2
            intermediate_eps = torch.sqrt(eps_out/eps_s)
        # this is where it gets interesting. We perform requantization to
        # sqrt(eps_out/eps_s) scaled by 2^D1 first.
        gamma_h *= D1
        gamma_h *= eps_in / intermediate_eps
        gamma_h = torch.round(gamma_h)
        beta_h *= D1
        beta_h /= intermediate_eps

        # if we want to round, we need to add 1/2 epsilon at the output
        eps_half = None
        if q_act.rounding:
            eps_half = 1./2
            eps_half *= shift_factor
            if is_hardsigmoid:
                beta_h += eps_half

            eps_half = torch.round(eps_half)
        beta_h = torch.round(beta_h)
        # otherwise, 3 will be added separately
        three = torch.tensor(3.)
        three *= D1
        three /= intermediate_eps
        three = torch.round(three)
        # the upper clipping bound (6) needs to be scaled to the same epsilon
        six = torch.tensor(6.)
        six *= D1
        six /= intermediate_eps
        six = torch.round(six)
        # one_over_six = torch.tensor(1./6.)
        # one_over_six /= hard_act.eps_s
        # one_over_six = torch.round(one_over_six)

        #copied str8 out of bn_act_to_requant
        if bn and gamma_h.numel() > 1:
            if isinstance(bn, nn.BatchNorm1d):
                # BN1D can take two input tensor formats:
                # 1. [N_B, N_C, L], e.g. if it comes after a Conv1d layer
                # 2. [N_B, L], e.g. if it comes after a linear layer
                # depending on how it is used in the network we are processing, the
                # mul/add parameters must have different shape. we use the
                # information stored in the graph by the ShapePropPass to determine
                # this.
                bn_outshape = bn_node.meta['tensor_meta'].shape
                if len(bn_outshape) == 3:
                    gamma_h = gamma_h.reshape((gamma_h.numel(), 1))
                    beta_h = beta_h.reshape((beta_h.numel(), 1))
                elif len(bn_outshape) == 2:
                    gamma_h = gamma_h.reshape((gamma_h.numel(),))
                    beta_h = beta_h.reshape((beta_h.numel(),))
            elif isinstance(bn, nn.BatchNorm2d):
                    gamma_h = gamma_h.reshape((gamma_h.numel(), 1, 1))
                    beta_h = beta_h.reshape((beta_h.numel(), 1, 1))
            elif isinstance(bn, nn.BatchNorm3d):
                    gamma_h = gamma_h.reshape((gamma_h.numel(), 1, 1, 1))
                    beta_h = beta_h.reshape((beta_h.numel(), 1, 1, 1))
        #TODO add bias functionality for asymmetric activations
        if signed_act:
            clip_bound = np.floor(q_act.n_levels/2 + 0.01)
            c_lo = torch.tensor(-clip_bound)
            c_hi = torch.tensor(clip_bound)
            if q_act.n_levels % 2 == 0:
                c_hi -= 1.
        else:
            c_lo = torch.tensor(0.)
            c_hi = torch.tensor(float(q_act.n_levels-1))

        # when dealing with a hsigm, the output can be at most 1 - we want to
        # have a node that looks like a RequantShift in the Hsigm case in order
        # to avoid unnecessary operations
        if is_hardsigmoid:
            c_hi = torch.min(c_hi, torch.round(torch.tensor(1./eps_out)))

        #ha_requant = HardActRequantShift(gamma_h, beta_h, three=three,
        #six=six, one_over_six=one_over_six, D1=D1, D2=D2,
        #hsigmoid=is_hardsigmoid, c_lo=c_lo, c_hi=c_hi, eps_half=eps_half)
        ha_requant = HardActRequantShift(gamma_h, beta_h, three=three, six=six, D1=D1, D2=D2, hsigmoid=is_hardsigmoid, c_lo=c_lo, c_hi=c_hi, eps_half=eps_half)

        return ha_requant

    def __init__(self, D1, D2):
        passes = []
        for act_name, act_type in [("HARDSIGMOID", PACTHardsigmoid), ("HARDSWISH", PACTHardswish)]:
            for bn_name, bn_type in [("BN1D", nn.BatchNorm1d), ("BN2D", nn.BatchNorm2d), ("BN3D", nn.BatchNorm3d)]:
                pattern = nn.Sequential(bn_type(1), act_type(1.), _PACTActivation(1, 'max', False, 'relu'))
                passes.append(ReplaceSequentialPatternPass(pattern, PACT_symbolic_trace, self.bn_hardact_qact_to_requant_fun, f"_INTEGERIZE_{bn_name}_{act_name}_PASS", D1=D1, D2=D2))
            pattern = nn.Sequential(act_type(1.), _PACTActivation(1, 'max', False, 'relu'))
            passes.append(ReplaceSequentialPatternPass(pattern, PACT_symbolic_trace, self.bn_hardact_qact_to_requant_fun, f"_INTEGERIZE_{act_name}_PASS", D1=D1, D2=D2))

        super(IntegerizeBNPACTHardActsPass, self).__init__(*passes, name_prefix="_INTEGERIZE_BN_HARDACT_QACT_PASS")



class IntegerizePACTNetPass(SequentialPass):
<<<<<<< HEAD
    def __init__(self, shape_in, eps_in : Optional[Union[torch.Tensor, float]] = None, D : float = 2**24,
                 enable_add_first=False, requant_node=False, n_levels_in : int = 256,
                 fix_channel_numbers=False, convert_input_to_unsigned : bool = False,
                 D1 : float = 2**18, D2 : float = 2**12,
                 export_layernorm_node = False, export_softmax_node = False,
                 export_gelu_node = False):
=======
    def __init__(self, shape_in, eps_in : Optional[Union[torch.Tensor, float]] = None, D : float = 2**24, enable_add_first=False, requant_node=False, n_levels_in : int = 256, fix_channel_numbers=False, convert_input_to_unsigned : bool = False, D1 : float = 2**18, D2 : float = 2**12, ternarize : bool = False):
>>>>>>> 0f114545
        passes = []
        # start by retracing the network to dissolve any integer ops
        passes.append(RetracePass(PACT_symbolic_trace))
        # if there's a MaxPool followed directly by an PACT Activation, swap their positions
        # (will be needed later for the IntegerizeBNActPass)
        passes.append(SwapMaxPoolActPass())
        # replace all CausalConv1d with a ConstantPad+Conv1d module
        passes.append(ReplacePACTCausalConv1DPass())
        # SwapMaxPoolActPass and ReplacePACTCausalConv1DPass inserted nn.Sequential modules
        # containing two submodules. Retrace the network again to separate these
        passes.append(RetracePass(PACT_symbolic_trace))
        # then run a shape propagation pass so the conversion functions can
        # know what shape a node's output has
        # IMPORTANT: run model.eval() BEFORE running this pass - otherwise the
        # ShapePropPass will contaminate the batchnorm parameters!
        passes.append(ShapePropPass(shape_in))
        # biases of convolutional layers which are not followed by a BN must be
        # folded into a new batchNorm layer and their biases discarded/turned off
        passes.append(InsertBNBetweenBiasedConvAndActsPass())
        #make use of the annotated shapes to disassemble layernorms
        # passes.append(LayerNormDisassemblePass()) first step: merge any
        # convolutions with biases into batch norms
        passes.append(MergeConvBNPass(PACT_symbolic_trace))
        # second step: annotate epsilons and n_levels
        passes.append(AnnotateEpsPass(eps_in, n_levels_in=n_levels_in))
        # if desired, insert "ghost channels"
        if fix_channel_numbers:
            passes.append(FixChannelNumbersPass())
        # with epsilons annotated everywhere, we can integerize linear
        # functions (conv and FC)
        if ternarize:
        # Look for Conv-BN-Acts, integerize the Conv and and replace the BN-Act
        # with Threshold layers
            passes.append(TernarizeConvBNActPass())
        else:
        # simply integerize PACTConvs' convolutional weights
            passes.append(IntegerizePACTConvPass())
        passes.append(IntegerizePACTLinearPass())
        passes.append(IntegerizeBNPACTHardActsPass(D1=D1, D2=D2))
        passes.append(IntegerizeSoftmaxPass(export_softmax_node=export_softmax_node))
        passes.append(IntegerizeLayerNormPass(D=D, export_layernorm_node=export_layernorm_node))
        passes.append(IntegerizeGELUPass(D=D, export_gelu_node=export_gelu_node))
        passes.append(IntegerizeBNActPass(D, enable_add_first, requant_node=requant_node))
        passes.append(IntegerizeEmbeddingsPass(cmsis_requant=enable_add_first))
        passes.append(IntegerizeTrueDivPass())
        super(IntegerizePACTNetPass, self).__init__(*passes, name_prefix="_INTEGERIZE_PACT_NET_PASS")<|MERGE_RESOLUTION|>--- conflicted
+++ resolved
@@ -390,10 +390,6 @@
 
         super(IntegerizeBNActPass, self).__init__(*passes, name_prefix="_INTEGERIZE_BN_ACT_PASS")
 
-<<<<<<< HEAD
-def embedding_integerize_fun(gm : fx.GraphModule, match : Match, **kwargs):
-=======
-
 def conv_bn_act_to_conv_threshold_fun(gm : fx.GraphModule, match : Match, cutie_style_threshs=False):
     modules = dict(gm.named_modules())
     matched_nodes = [n for n in match.nodes_map.values()][-2:0:-1]
@@ -508,9 +504,7 @@
 
         super(TernarizeConvBNActPass, self).__init__(*passes, name_prefix="_BN_ACT_TO_THRESHOLD_PASS")
 
-
-def embedding_integerize_fun(gm : fx.GraphModule, match : Match):
->>>>>>> 0f114545
+def embedding_integerize_fun(gm : fx.GraphModule, match : Match, **kwargs):
     modules = gm_modules(gm)
 
     matched_nodes = [m for k, m in match.nodes_map.items() if k.op == 'call_module']
@@ -758,16 +752,13 @@
 
 
 class IntegerizePACTNetPass(SequentialPass):
-<<<<<<< HEAD
     def __init__(self, shape_in, eps_in : Optional[Union[torch.Tensor, float]] = None, D : float = 2**24,
                  enable_add_first=False, requant_node=False, n_levels_in : int = 256,
                  fix_channel_numbers=False, convert_input_to_unsigned : bool = False,
-                 D1 : float = 2**18, D2 : float = 2**12,
+                 D1 : float = 2**18, D2 : float = 2**12, ternarize : bool = False,
                  export_layernorm_node = False, export_softmax_node = False,
                  export_gelu_node = False):
-=======
-    def __init__(self, shape_in, eps_in : Optional[Union[torch.Tensor, float]] = None, D : float = 2**24, enable_add_first=False, requant_node=False, n_levels_in : int = 256, fix_channel_numbers=False, convert_input_to_unsigned : bool = False, D1 : float = 2**18, D2 : float = 2**12, ternarize : bool = False):
->>>>>>> 0f114545
+
         passes = []
         # start by retracing the network to dissolve any integer ops
         passes.append(RetracePass(PACT_symbolic_trace))
