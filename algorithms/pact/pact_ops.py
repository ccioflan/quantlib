--- conflicted
+++ resolved
@@ -309,7 +309,6 @@
 
         # SCHEREMO: This is the part that I might have to think about a bit more...
         for i in self.acts:
-<<<<<<< HEAD
             if abs(i.min) < abs(i.max)/2:
                 i.symm = False
                 i.clip_hi.data = torch.Tensor((max_clip - min_clip,))
@@ -325,14 +324,6 @@
                     
         self.act_out.eps_in = self.acts[0].get_eps()
         
-=======
-            i.clip_hi.data = max_clip
-            i.clip_lo.data = min_clip
-
-        self.clip_hi.data = max_clip
-        self.clip_lo.data = min_clip
-
->>>>>>> e8b00549
     def forward(self, *x):
         if self.stack_flag:
             z = list(map(lambda x: torch.unsqueeze(x, self.dim), x))
@@ -362,17 +353,7 @@
         self.acts = torch.nn.ModuleList([])
         for i in range(num_args):
             self.acts.append(PACTAsymmetricAct(n_levels=n_levels, init_clip=init_clip, learn_clip=learn_clip, act_kind=act_kind, leaky=leaky, symm=symm, nb_std=nb_std))
-<<<<<<< HEAD
             
-#         self.act_out = PACTAsymmetricAct(n_levels=n_levels, init_clip=init_clip, learn_clip=learn_clip, act_kind=act_kind, leaky=leaky, symm=symm, nb_std=nb_std)
-#         self.act_out.register_buffer("eps_in", torch.Tensor())
-        
-=======
-
-        self.act_out = PACTAsymmetricAct(n_levels=n_levels, init_clip=init_clip, learn_clip=learn_clip, act_kind=act_kind, leaky=leaky, symm=symm, nb_std=nb_std)
-        self.act_out.register_buffer("eps_in", torch.Tensor())
-
->>>>>>> e8b00549
         self.clip_lo = self.acts[0].clip_lo
         self.clip_hi = self.acts[0].clip_hi
         self.n_levels = self.acts[0].n_levels
@@ -389,7 +370,6 @@
 
         # SCHEREMO: This is the part that I might have to think about a bit more...
         for i in self.acts:
-<<<<<<< HEAD
             # Closer to unsigned than to signed -- Is this reasonable?
             #if abs(i.clip_lo) < abs(i.clip_hi)/2:
             # Make it unsigned if it is only really barely signed... 5 is really arbitrary, though
@@ -419,19 +399,7 @@
         for idx, i in enumerate(x[1:]):
             total = total + self.acts[idx](i)
         return total
-=======
-            i.clip_hi.data = max_clip
-            i.clip_lo.data = min_clip
-
-        self.clip_hi.data = max_clip
-        self.clip_lo.data = min_clip
-
-    def forward(self, *x: torch.Tensor):
-        total = self.acts[0](x[0])
-        for idx, i in enumerate(x[1:]):
-            total = total + self.acts[idx+1](i)
-        return self.act_out(total)
->>>>>>> e8b00549
+
 
 class PACTIntegerMatmul(torch.nn.Module):
     def __init__(
@@ -446,51 +414,11 @@
     ):
 
         super().__init__()
-<<<<<<< HEAD
-#        self.acts = torch.nn.ModuleList([])
-#         for i in range(2):
-#             self.acts.append(PACTAsymmetricAct(n_levels=n_levels, init_clip=init_clip, learn_clip=learn_clip, act_kind=act_kind, leaky=leaky, symm=symm, nb_std=nb_std))
-        
-#         self.clip_lo = self.acts[0].clip_lo
-#         self.clip_hi = self.acts[0].clip_hi
-#         self.n_levels = self.acts[0].n_levels
         
     def reassign_epsilons(self):
         pass
-#         self.eps_out = self.acts[0].get_eps()*self.acts[1].get_eps()
         
-=======
-        self.acts = torch.nn.ModuleList([])
-        for i in range(2):
-            self.acts.append(PACTAsymmetricAct(n_levels=n_levels, init_clip=init_clip, learn_clip=learn_clip, act_kind=act_kind, leaky=leaky, symm=symm, nb_std=nb_std))
-
-        self.act_out = PACTAsymmetricAct(n_levels=n_levels, init_clip=init_clip, learn_clip=learn_clip, act_kind=act_kind, leaky=leaky, symm=symm, nb_std=nb_std)
-        self.act_out.register_buffer("eps_in", torch.Tensor())
-
-        self.clip_lo = self.acts[0].clip_lo
-        self.clip_hi = self.acts[0].clip_hi
-        self.n_levels = self.acts[0].n_levels
-
-    def reassign_epsilons(self):
-        max_clip = -math.inf
-        min_clip = math.inf
-
-        for i in self.acts:
-            if (i.clip_hi.data - i.clip_lo.data) > (max_clip - min_clip):
-                max_clip = i.clip_hi.data
-                min_clip = i.clip_lo.data
-
-        for i in self.acts:
-            i.clip_hi.data = max_clip
-            i.clip_lo.data = min_clip
-
-        self.clip_hi.data = max_clip
-        self.clip_lo.data = min_clip
-
->>>>>>> e8b00549
     def forward(self, x: torch.Tensor, y: torch.Tensor):
-#         x = self.acts[0](x)
-#         y = self.acts[1](y)
         mulresult = torch.matmul(x,y)
         return mulresult
 
