--- conflicted
+++ resolved
@@ -68,12 +68,9 @@
     'PACTHardsigmoid',
     'PACTIntegerHardswish',
     'PACTIntegerHardsigmoid',
-<<<<<<< HEAD
     'PACTDiv',
     'PACTIntegerDiv',
-=======
     'ChannelwiseThreshold'
->>>>>>> 0f114545
 ]
 
 class PACTWrapLinearAttention(nn.Module):
@@ -566,8 +563,6 @@
         x1 = torch.clip(x1, clip_lo, clip_hi)
         return x1
 
-<<<<<<< HEAD
-=======
 class ChannelwiseThreshold(nn.Module):
 
     class MyChannelwiseThreshold(torch.autograd.Function):
@@ -599,8 +594,6 @@
 
     def forward(self, x):
         return self.MyChannelwiseThreshold.apply(x, self.thresh_lo.data.type_as(x), self.thresh_hi.data.type_as(x))
-
->>>>>>> 0f114545
 
 class PACTEmbedding(torch.nn.Module):
 
