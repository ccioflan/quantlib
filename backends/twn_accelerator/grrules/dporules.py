# 
# dporules.py
# 
# Author(s):
# Matteo Spallanzani <spmatteo@iis.ee.ethz.ch>
# 
# Copyright (c) 2020-2021 ETH Zurich. All rights reserved.
# 
# Licensed under the Apache License, Version 2.0 (the "License");
# you may not use this file except in compliance with the License.
# You may obtain a copy of the License at
# 
# http://www.apache.org/licenses/LICENSE-2.0
# 
# Unless required by applicable law or agreed to in writing, software
# distributed under the License is distributed on an "AS IS" BASIS,
# WITHOUT WARRANTIES OR CONDITIONS OF ANY KIND, either express or implied.
# See the License for the specific language governing permissions and
# limitations under the License.
# 

import networkx as nx
from collections import OrderedDict
import itertools
import math
import torch
import torch.nn as nn

<<<<<<< HEAD
from ....editing import graphs as qg
from ....editing.graphs.grrules.dporules import DPORule
from ....editing.graphs.grrules import Seeker
from ....editing.graphs.graphs import Bipartite, __NODE_ID_FORMAT__, PyTorchNode

from .... import algorithms as qa
=======
import quantlib.editing.graphs as qg
from quantlib.editing.graphs.grrules.dporules import DPORule
from quantlib.editing.graphs.grrules import Seeker
from quantlib.editing.graphs.graphs.nodes import Bipartite, __NODE_ID_FORMAT__, PyTorchNode

import quantlib.algorithms as qa
>>>>>>> ffd42cc6

from .folding import foldsteinqconvbnste, foldconvbnste, foldsteinqconvbn


__all__ = [
    'FoldSTEINQConvBNSTETypeARule',
    'FoldSTEINQConvBNSTETypeBRule',
    'FoldConvBNSTERule',
    'FoldSTEINQConvBNRule',
]


class FoldSTEINQConvBNSTETypeARule(DPORule):  # w/o max pooling

    def __init__(self, gamma_int_bits=10, gamma_frac_bits=17, beta_int_bits=8, beta_frac_bits=0):

        self._gamma_int_bits  = gamma_int_bits
        self._gamma_frac_bits = gamma_frac_bits
        self._beta_int_bits   = beta_int_bits
        self._beta_frac_bits  = beta_frac_bits

        # Nodes of the interface
        K_types = OrderedDict()
        K_types.update({'HPTout': qg.graphs.HelperOutputPrecisionTunnel.__name__})
        K_types.update({'HPTin':  qg.graphs.HelperInputPrecisionTunnel.__name__})
        K_types = OrderedDict([('/'.join(['K-term', k]), v) for k, v in K_types.items()])

        # Nodes in the core template graph
        LK_types = OrderedDict()
        LK_types.update({'STEin':     qa.ste.STEActivation.__name__})
        LK_types.update({'Conv':      qa.inq.INQConv2d.__name__})
        LK_types.update({'BatchNorm': nn.BatchNorm2d.__name__})
        LK_types.update({'ReLU':      nn.ReLU.__name__})
        LK_types.update({'STEout':    qa.ste.STEActivation.__name__})
        LK_types = OrderedDict([('/'.join(['L-term', k]), v) for k, v in LK_types.items()])

        # Nodes in the core replacement graph
        RK_types = OrderedDict()
        RK_types.update({'TWConv':   nn.Conv2d.__name__})
        RK_types.update({'XPAffine': nn.Conv2d.__name__})
        RK_types.update({'S&C':      qg.graphs.ShiftAndClip.__name__})
        RK_types = OrderedDict([('/'.join(['R-term', k]), v) for k, v in RK_types.items()])

        K_node_IDs  = list(K_types.keys())
        LK_node_IDs = list(LK_types.keys())
        RK_node_IDs = list(RK_types.keys())

        # define the template graph L [L-term]
        L_node_IDs = [K_node_IDs[0]] + LK_node_IDs + [K_node_IDs[-1]]
        self.L = nx.DiGraph()
        # Define arcs between nodes in full template graph
        self.L.add_edges_from({(u, v) for u, v in zip(L_node_IDs[:-1], L_node_IDs[1:])})

        # Here, graph is only operation nodes
        # Necessary for seeker
        nx.set_node_attributes(self.L, {vL: Bipartite.KERNEL for vL in set(self.L.nodes)}, 'bipartite')
        nx.set_node_attributes(self.L, {**K_types, **LK_types}, 'type')

        # define the context (sub-)graph K [K-term]
        VK = set(K_node_IDs)  # precision tunnel nodes define the context graph
        self.K = self.L.subgraph(VK)

        # define the template (sub-)graph L\K
        VLK = set(self.L.nodes).difference(set(self.K.nodes))
        self.LK = self.L.subgraph(VLK)

        # define the replacement (sub-)graph R\K ["gluing" R\K to K yields the graph R, i.e., the R-term]
        self.RK = nx.DiGraph()
        self.RK.add_edges_from({(u, v) for u, v in zip(RK_node_IDs[:-1], RK_node_IDs[1:])})
        nx.set_node_attributes(self.RK, {vRK: Bipartite.KERNEL for vRK in set(self.RK.nodes)}, 'bipartite')
        nx.set_node_attributes(self.RK, RK_types, 'type')

        # define the arcs that go from the vertices of K to those of R\K, and viceversa
        E_K2RK = {(K_node_IDs[0], RK_node_IDs[0])}
        E_RK2K = {(RK_node_IDs[-1], K_node_IDs[-1])}
        E_K2RK2K = E_K2RK | E_RK2K
        # disintegrate `E_K2RK` and `E_RK2K` along fibres to speed up rule application
        # A fibre is kind of like fixing one argument of a two input one output function and looking at all possible outputs
        self.F_K2RK = {vK: set(arc for arc in E_K2RK if arc[0] == vK) for vK in set(self.K.nodes)}
        self.F_RK2K = {vK: set(arc for arc in E_RK2K if arc[1] == vK) for vK in set(self.K.nodes)}

        # # glue together the (sub-)graphs L\K and R\K along the vertices of K
        # self.S = nx.compose(self.L, self.RK)
        # self.S.add_edges_from(E_K2RK2K)

        # since the GRR's L-term has been modified, rebuild the seeker
        self.seeker = Seeker(self.L)

        # this machinery can generate always-new identifiers for different rule applications
        self._counter = itertools.count()

    def _get_rule_count(self):
        rule_count = ''.join(['FINQBNSTETA', __NODE_ID_FORMAT__.format(next(self._counter))])
        return rule_count

    def core(self, HI, g, nodes_dict):

        # generate the substitute (sub-)graph J\I
        rule_count = self._get_rule_count()
        g_RK2JI = {vRK: '_'.join([rule_count, vRK.replace('R-term/', '')]) for vRK in set(self.RK.nodes)}
        JI = nx.relabel_nodes(self.RK, g_RK2JI, copy=True)

        # get pointers to the old modules;
        # these pointers will enable two actions:
        #   1. extracting the arguments required to perform the folding
        #   2. extracting the parameters to instantiate the new modules
        g_L2H = {vL: vH for vH, vL in g.items()}
        mstein  = nodes_dict[g_L2H['/'.join(['L-term', 'STEin'])]].nobj
        minq2d  = nodes_dict[g_L2H['/'.join(['L-term', 'Conv'])]].nobj
        mbn2d   = nodes_dict[g_L2H['/'.join(['L-term', 'BatchNorm'])]].nobj
        msteout = nodes_dict[g_L2H['/'.join(['L-term', 'STEout'])]].nobj

        # fold
        weight, gamma, beta = foldsteinqconvbnste(mstein.num_levels, mstein.abs_max_value,
                                                  minq2d.weight_frozen,
                                                  mbn2d.running_mean, mbn2d.running_var, mbn2d.eps, mbn2d.weight, mbn2d.bias,
                                                  msteout.num_levels, msteout.abs_max_value,
                                                  gamma_int_bits=self._gamma_int_bits, gamma_frac_bits=self._gamma_frac_bits,
                                                  beta_int_bits=self._beta_int_bits, beta_frac_bits=self._beta_frac_bits)

        # build the new modules
        mtwconv = nn.Conv2d(minq2d.in_channels, minq2d.out_channels, minq2d.kernel_size,
                            stride=minq2d.stride, padding=minq2d.padding, dilation=minq2d.dilation, groups=minq2d.groups,
                            bias=minq2d.bias is not None).to(torch.device('cpu'))
        mtwconv.weight.data = weight

        mxpaffine = nn.Conv2d(minq2d.out_channels, minq2d.out_channels, 1,
                              stride=1, padding=0, groups=minq2d.out_channels,
                              bias=True).to(torch.device('cpu'))
        mxpaffine.weight.data = gamma
        mxpaffine.bias.data   = beta

        msandc = qg.graphs.ShiftAndClip(n_bits=math.ceil(math.log(msteout.num_levels, 2)),
                                        shift=self._gamma_frac_bits,
                                        signed=True, only_positive=True).to(torch.device('cpu'))

        # register the newly created nodes
        vJI_2_ptnode = {}
        vJI_2_ptnode[g_RK2JI['/'.join(['R-term', 'TWConv'])]]   = PyTorchNode(mtwconv)
        vJI_2_ptnode[g_RK2JI['/'.join(['R-term', 'XPAffine'])]] = PyTorchNode(mxpaffine)
        vJI_2_ptnode[g_RK2JI['/'.join(['R-term', 'S&C'])]]      = PyTorchNode(msandc)

        return JI, vJI_2_ptnode

    # G: Full/original graph
    # nodes_dict: Mapping between node identifiers of G and actual underlying objects
    # g: One instance of all occurences of the template in G, i.e. one application point for the replacement rule -> one morphism
    def apply(self, G, nodes_dict, g):

        # create new containers
        G = G.copy()
        # Dictionary mapping of node identifiers to a payload
        # keys in nodes_dict should be the same as G.nodes
        nodes_dict = {**nodes_dict}

        # characterise the match graph H
        # Occurence of template in the graph
        # SPMATTEO: Some assumptions to discuss
        VI = {vH for vH, vL in g.items() if vL in set(self.K.nodes)} # Occurence of context
        VHI = {vH for vH, vL in g.items() if vL not in set(self.K.nodes)} # Occurence of core template
        HI = G.subgraph(VHI) # HI is the subgraph induced by the set of nodes VHI

        # generate the substitute (sub-)graph J\I (completely detached from G)
        # Instantiate blueprint of the replacement graph
        JI, vJI_2_ptnode = self.core(HI, g, nodes_dict)

        # add the substitute (sub-)graph J\I to the main graph G
        G = nx.compose(G, JI) # G now has two connected but 'independent' subgraphs
        nodes_dict.update(vJI_2_ptnode) # Add new payloads from substitute graph

        # glue the substitute (sub-)graph J\I to the interface (sub-)graph I
        JI2RK_morphisms = Seeker(self.RK).get_morphisms(JI)
        assert len(JI2RK_morphisms) == 1
        g_JI2RK = JI2RK_morphisms[0]
        g_RK2JI = {vRK: vJI for vJI, vRK in g_JI2RK.items()}
        for vI in VI: # for each node in the interface subgraph of G
            vK = g[vI]
            G.add_edges_from({(vI, g_RK2JI[vRK]) for (_, vRK) in self.F_K2RK[vK]}) # incoming interface connections from G to substitute graph
            G.add_edges_from({(g_RK2JI[vRK], vI) for (vRK, _) in self.F_RK2K[vK]}) # outcoming interface connections from substitute graph to G
            # the new modules are fully integerized, so the precision tunnel should not embed integer numbers in floating point numbers
            # Specific to integer arithmetic transformation -> No relation to graph editing, per-se
            if nodes_dict[vI].ntype == qg.graphs.HelperOutputPrecisionTunnel.__name__:
                nodes_dict[vI] = PyTorchNode(qg.graphs.HelperOutputPrecisionTunnel(1.0))
            elif nodes_dict[vI].ntype == qg.graphs.HelperInputPrecisionTunnel.__name__:
                nodes_dict[vI] = PyTorchNode(qg.graphs.HelperInputPrecisionTunnel(1.0))
            else:
                raise TypeError  # interface nodes should be objects of class `qg.graphs.HelperPrecisionTunnel` only

        # discard the match (sub-)graph H\I
        # Assumption: removing a node also removes all arcs pointing to or from that node
        G.remove_nodes_from(set(HI.nodes))

        # Remove the payload, i.e. underying objects, accordingly
        for vHI in VHI:
            del nodes_dict[vHI]

        return G, nodes_dict

    def seek(self, G, nodes_dict):
        gs = self.seeker.get_morphisms(G)
        return gs


class FoldSTEINQConvBNSTETypeBRule(DPORule):  # w/o max pooling

    def __init__(self, gamma_int_bits=10, gamma_frac_bits=17, beta_int_bits=8, beta_frac_bits=0):

        self._gamma_int_bits  = gamma_int_bits
        self._gamma_frac_bits = gamma_frac_bits
        self._beta_int_bits   = beta_int_bits
        self._beta_frac_bits  = beta_frac_bits

        K_types = OrderedDict()
        K_types.update({'HPTout': qg.graphs.HelperOutputPrecisionTunnel.__name__})
        K_types.update({'HPTin':  qg.graphs.HelperInputPrecisionTunnel.__name__})
        K_types = OrderedDict([('/'.join(['K-term', k]), v) for k, v in K_types.items()])

        LK_types = OrderedDict()
        LK_types.update({'STEin':     qa.ste.STEActivation.__name__})
        LK_types.update({'Conv':      qa.inq.INQConv2d.__name__})
        LK_types.update({'BatchNorm': nn.BatchNorm2d.__name__})
        LK_types.update({'ReLU':      nn.ReLU.__name__})
        LK_types.update({'MaxPool':   nn.MaxPool2d.__name__})
        LK_types.update({'STEout':    qa.ste.STEActivation.__name__})
        LK_types = OrderedDict([('/'.join(['L-term', k]), v) for k, v in LK_types.items()])

        RK_types = OrderedDict()
        RK_types.update({'TWConv':   nn.Conv2d.__name__})
        RK_types.update({'XPAffine': nn.Conv2d.__name__})
        RK_types.update({'S&C':      qg.graphs.ShiftAndClip.__name__})
        RK_types.update({'MaxPool':  nn.MaxPool2d.__name__})
        RK_types = OrderedDict([('/'.join(['R-term', k]), v) for k, v in RK_types.items()])

        K_node_IDs  = list(K_types.keys())
        LK_node_IDs = list(LK_types.keys())
        RK_node_IDs = list(RK_types.keys())

        # define the template graph L [L-term]
        L_node_IDs = [K_node_IDs[0]] + LK_node_IDs + [K_node_IDs[-1]]
        self.L = nx.DiGraph()
        self.L.add_edges_from({(u, v) for u, v in zip(L_node_IDs[:-1], L_node_IDs[1:])})
        nx.set_node_attributes(self.L, {vL: Bipartite.KERNEL for vL in set(self.L.nodes)}, 'bipartite')
        nx.set_node_attributes(self.L, {**K_types, **LK_types}, 'type')

        # define the context (sub-)graph K [K-term]
        VK = set(K_node_IDs)  # precision tunnel nodes define the context graph
        self.K = self.L.subgraph(VK)

        # define the template (sub-)graph L\K
        VLK = set(self.L.nodes).difference(set(self.K.nodes))
        self.LK = self.L.subgraph(VLK)

        # define the replacement (sub-)graph R\K ["gluing" R\K to K yields the graph R, i.e., the R-term]
        self.RK = nx.DiGraph()
        self.RK.add_edges_from({(u, v) for u, v in zip(RK_node_IDs[:-1], RK_node_IDs[1:])})
        nx.set_node_attributes(self.RK, {vRK: Bipartite.KERNEL for vRK in set(self.RK.nodes)}, 'bipartite')
        nx.set_node_attributes(self.RK, RK_types, 'type')

        # define the arcs that go from the vertices of K to those of R\K, and viceversa
        E_K2RK = {(K_node_IDs[0], RK_node_IDs[0])}
        E_RK2K = {(RK_node_IDs[-1], K_node_IDs[-1])}
        E_K2RK2K = E_K2RK | E_RK2K
        # disintegrate `E_K2RK` and `E_RK2K` along fibres to speed up rule application
        self.F_K2RK = {vK: set(arc for arc in E_K2RK if arc[0] == vK) for vK in set(self.K.nodes)}
        self.F_RK2K = {vK: set(arc for arc in E_RK2K if arc[1] == vK) for vK in set(self.K.nodes)}

        # # glue together the (sub-)graphs L\K and R\K along the vertices of K
        # self.S = nx.compose(self.L, self.RK)
        # self.S.add_edges_from(E_K2RK2K)

        # since the GRR's L-term has been modified, rebuild the seeker
        self.seeker = Seeker(self.L)

        # this machinery can generate always-new identifiers for different rule applications
        self._counter = itertools.count()

    def _get_rule_count(self):
        rule_count = ''.join(['FINQBNSTETB', __NODE_ID_FORMAT__.format(next(self._counter))])
        return rule_count

    def core(self, HI, g, nodes_dict):

        # generate the substitute (sub-)graph J\I
        rule_count = self._get_rule_count()
        g_RK2JI = {vRK: '_'.join([rule_count, vRK.replace('R-term/', '')]) for vRK in set(self.RK.nodes)}
        JI = nx.relabel_nodes(self.RK, g_RK2JI, copy=True)

        # get pointers to the old modules;
        # these pointers will enable two actions:
        #   1. extracting the arguments required to perform the folding
        #   2. extracting the parameters to instantiate the new modules
        g_L2H = {vL: vH for vH, vL in g.items()}
        mstein  = nodes_dict[g_L2H['/'.join(['L-term', 'STEin'])]].nobj
        minq2d  = nodes_dict[g_L2H['/'.join(['L-term', 'Conv'])]].nobj
        mbn2d   = nodes_dict[g_L2H['/'.join(['L-term', 'BatchNorm'])]].nobj
        msteout = nodes_dict[g_L2H['/'.join(['L-term', 'STEout'])]].nobj
        mmxpold = nodes_dict[g_L2H['/'.join(['L-term', 'MaxPool'])]].nobj

        # fold
        weight, gamma, beta = foldsteinqconvbnste(mstein.num_levels, mstein.abs_max_value,
                                                  minq2d.weight_frozen,
                                                  mbn2d.running_mean, mbn2d.running_var, mbn2d.eps, mbn2d.weight, mbn2d.bias,
                                                  msteout.num_levels, msteout.abs_max_value,
                                                  gamma_int_bits=self._gamma_int_bits, gamma_frac_bits=self._gamma_frac_bits,
                                                  beta_int_bits=self._beta_int_bits, beta_frac_bits=self._beta_frac_bits)

        # build the new modules
        mtwconv = nn.Conv2d(minq2d.in_channels, minq2d.out_channels, minq2d.kernel_size,
                            stride=minq2d.stride, padding=minq2d.padding, dilation=minq2d.dilation, groups=minq2d.groups,
                            bias=minq2d.bias is not None).to(torch.device('cpu'))
        mtwconv.weight.data = weight

        mxpaffine = nn.Conv2d(minq2d.out_channels, minq2d.out_channels, 1,
                              stride=1, padding=0, groups=minq2d.out_channels,
                              bias=True).to(torch.device('cpu'))
        mxpaffine.weight.data = gamma
        mxpaffine.bias.data   = beta

        msandc = qg.graphs.ShiftAndClip(n_bits=math.ceil(math.log(msteout.num_levels, 2)),
                                        shift=self._gamma_frac_bits,
                                        signed=True, only_positive=True).to(torch.device('cpu'))

        mmxpnew = nn.MaxPool2d(kernel_size=mmxpold.kernel_size, stride=mmxpold.stride, padding=mmxpold.padding)

        # register the newly created nodes
        vJI_2_ptnode = {}
        vJI_2_ptnode[g_RK2JI['/'.join(['R-term', 'TWConv'])]]   = PyTorchNode(mtwconv)
        vJI_2_ptnode[g_RK2JI['/'.join(['R-term', 'XPAffine'])]] = PyTorchNode(mxpaffine)
        vJI_2_ptnode[g_RK2JI['/'.join(['R-term', 'S&C'])]]      = PyTorchNode(msandc)
        vJI_2_ptnode[g_RK2JI['/'.join(['R-term', 'MaxPool'])]]  = PyTorchNode(mmxpnew)

        return JI, vJI_2_ptnode

    def apply(self, G, nodes_dict, g):

        # create new containers
        G = G.copy()
        nodes_dict = {**nodes_dict}

        # characterise the match graph H
        VI = {vH for vH, vL in g.items() if vL in set(self.K.nodes)}
        VHI = {vH for vH, vL in g.items() if vL not in set(self.K.nodes)}
        HI = G.subgraph(VHI)

        # generate the substitute (sub-)graph J\I
        JI, vJI_2_ptnode = self.core(HI, g, nodes_dict)

        # add the substitute (sub-)graph J\I to the main graph G
        G = nx.compose(G, JI)
        nodes_dict.update(vJI_2_ptnode)

        # glue the substitute (sub-)graph J\I to the interface (sub-)graph I
        JI2RK_morphisms = Seeker(self.RK).get_morphisms(JI)
        assert len(JI2RK_morphisms) == 1
        g_JI2RK = JI2RK_morphisms[0]
        g_RK2JI = {vRK: vJI for vJI, vRK in g_JI2RK.items()}
        for vI in VI:
            vK = g[vI]
            G.add_edges_from({(vI, g_RK2JI[vRK]) for (_, vRK) in self.F_K2RK[vK]})
            G.add_edges_from({(g_RK2JI[vRK], vI) for (vRK, _) in self.F_RK2K[vK]})
            # the new modules are fully integerized, so the precision tunnel should not embed integer numbers in floating point numbers
            if nodes_dict[vI].ntype == qg.graphs.HelperOutputPrecisionTunnel.__name__:
                nodes_dict[vI] = PyTorchNode(qg.graphs.HelperOutputPrecisionTunnel(1.0))
            elif nodes_dict[vI].ntype == qg.graphs.HelperInputPrecisionTunnel.__name__:
                nodes_dict[vI] = PyTorchNode(qg.graphs.HelperInputPrecisionTunnel(1.0))
            else:
                raise TypeError  # interface nodes should be objects of class `qg.graphs.HelperPrecisionTunnel` only

        # discard the match (sub-)graph H\I
        G.remove_nodes_from(set(HI.nodes))
        for vHI in VHI:
            del nodes_dict[vHI]

        return G, nodes_dict

    def seek(self, G, nodes_dict):
        gs = self.seeker.get_morphisms(G)
        return gs


class FoldConvBNSTERule(DPORule):

    def __init__(self):

        K_types = OrderedDict()
        K_types.update({'HI': qg.graphs.HelperInput.__name__})
        K_types.update({'HPTin':  qg.graphs.HelperInputPrecisionTunnel.__name__})
        K_types = OrderedDict([('/'.join(['K-term', k]), v) for k, v in K_types.items()])

        LK_types = OrderedDict()
        LK_types.update({'Conv':      nn.Conv2d.__name__})
        LK_types.update({'BatchNorm': nn.BatchNorm2d.__name__})
        LK_types.update({'ReLU':      nn.ReLU.__name__})
        LK_types.update({'STE':       qa.ste.STEActivation.__name__})
        LK_types = OrderedDict([('/'.join(['L-term', k]), v) for k, v in LK_types.items()])

        RK_types = OrderedDict()
        RK_types.update({'Conv': nn.Conv2d.__name__})
        RK_types.update({'F&C':  qg.graphs.FloorAndClip.__name__})
        RK_types = OrderedDict([('/'.join(['R-term', k]), v) for k, v in RK_types.items()])

        K_node_IDs  = list(K_types.keys())
        LK_node_IDs = list(LK_types.keys())
        RK_node_IDs = list(RK_types.keys())

        # define the template graph L [L-term]
        L_node_IDs = [K_node_IDs[0]] + LK_node_IDs + [K_node_IDs[-1]]
        self.L = nx.DiGraph()
        self.L.add_edges_from({(u, v) for u, v in zip(L_node_IDs[:-1], L_node_IDs[1:])})
        nx.set_node_attributes(self.L, {vL: Bipartite.KERNEL for vL in set(self.L.nodes)}, 'bipartite')
        nx.set_node_attributes(self.L, {**K_types, **LK_types}, 'type')

        # define the context (sub-)graph K [K-term]
        VK = set(K_node_IDs)  # precision tunnel nodes define the context graph
        self.K = self.L.subgraph(VK)

        # define the template (sub-)graph L\K
        VLK = set(self.L.nodes).difference(set(self.K.nodes))
        self.LK = self.L.subgraph(VLK)

        # define the replacement (sub-)graph R\K ["gluing" R\K to K yields the graph R, i.e., the R-term]
        self.RK = nx.DiGraph()
        self.RK.add_edges_from({(u, v) for u, v in zip(RK_node_IDs[:-1], RK_node_IDs[1:])})
        nx.set_node_attributes(self.RK, {vRK: Bipartite.KERNEL for vRK in set(self.RK.nodes)}, 'bipartite')
        nx.set_node_attributes(self.RK, RK_types, 'type')

        # define the arcs that go from the vertices of K to those of R\K, and viceversa
        E_K2RK = {(K_node_IDs[0], RK_node_IDs[0])}
        E_RK2K = {(RK_node_IDs[-1], K_node_IDs[-1])}
        E_K2RK2K = E_K2RK | E_RK2K
        # disintegrate `E_K2RK` and `E_RK2K` along fibres to speed up rule application
        self.F_K2RK = {vK: set(arc for arc in E_K2RK if arc[0] == vK) for vK in set(self.K.nodes)}
        self.F_RK2K = {vK: set(arc for arc in E_RK2K if arc[1] == vK) for vK in set(self.K.nodes)}

        # # glue together the (sub-)graphs L\K and R\K along the vertices of K
        # self.S = nx.compose(self.L, self.RK)
        # self.S.add_edges_from(E_K2RK2K)

        # since the GRR's L-term has been modified, rebuild the seeker
        self.seeker = Seeker(self.L)

        # this machinery can generate always-new identifiers for different rule applications
        self._counter = itertools.count()

    def _get_rule_count(self):
        rule_count = ''.join(['FCBNSTE', __NODE_ID_FORMAT__.format(next(self._counter))])
        return rule_count

    def core(self, HI, g, nodes_dict):

        # generate the substitute (sub-)graph J\I
        rule_count = self._get_rule_count()
        g_RK2JI = {vRK: '_'.join([rule_count, vRK.replace('R-term/', '')]) for vRK in set(self.RK.nodes)}
        JI = nx.relabel_nodes(self.RK, g_RK2JI, copy=True)

        # get pointers to the old modules;
        # these pointers will enable two actions:
        #   1. extracting the arguments required to perform the folding
        #   2. extracting the parameters to instantiate the new modules
        g_L2H = {vL: vH for vH, vL in g.items()}
        mconvold = nodes_dict[g_L2H['/'.join(['L-term', 'Conv'])]].nobj
        mbn2d    = nodes_dict[g_L2H['/'.join(['L-term', 'BatchNorm'])]].nobj
        mste     = nodes_dict[g_L2H['/'.join(['L-term', 'STE'])]].nobj

        # fold
        weight, bias = foldconvbnste(mconvold.weight,
                                     mbn2d.running_mean, mbn2d.running_var, mbn2d.eps, mbn2d.weight, mbn2d.bias,
                                     mste.num_levels, mste.abs_max_value)

        # build the new modules
        mconvnew = nn.Conv2d(mconvold.in_channels, mconvold.out_channels, mconvold.kernel_size,
                             stride=mconvold.stride, padding=mconvold.padding, dilation=mconvold.dilation, groups=mconvold.groups,
                             bias=True).to(torch.device('cpu'))
        mconvnew.weight.data = weight
        mconvnew.bias.data   = bias

        mfandc = qg.graphs.FloorAndClip(n_bits=math.ceil(math.log(mste.num_levels, 2)),
                                        signed=True, only_positive=True).to(torch.device('cpu'))

        # register the newly created nodes
        vJI_2_ptnode = {}
        vJI_2_ptnode[g_RK2JI['/'.join(['R-term', 'Conv'])]]   = PyTorchNode(mconvnew)
        vJI_2_ptnode[g_RK2JI['/'.join(['R-term', 'F&C'])]]      = PyTorchNode(mfandc)

        return JI, vJI_2_ptnode

    def apply(self, G, nodes_dict, g):

        # create new containers
        G = G.copy()
        nodes_dict = {**nodes_dict}

        # characterise the match graph H
        VI = {vH for vH, vL in g.items() if vL in set(self.K.nodes)}
        VHI = {vH for vH, vL in g.items() if vL not in set(self.K.nodes)}
        HI = G.subgraph(VHI)

        # generate the substitute (sub-)graph J\I
        JI, vJI_2_ptnode = self.core(HI, g, nodes_dict)

        # add the substitute (sub-)graph J\I to the main graph G
        G = nx.compose(G, JI)
        nodes_dict.update(vJI_2_ptnode)

        # glue the substitute (sub-)graph J\I to the interface (sub-)graph I
        JI2RK_morphisms = Seeker(self.RK).get_morphisms(JI)
        assert len(JI2RK_morphisms) == 1
        g_JI2RK = JI2RK_morphisms[0]
        g_RK2JI = {vRK: vJI for vJI, vRK in g_JI2RK.items()}
        for vI in VI:
            vK = g[vI]
            G.add_edges_from({(vI, g_RK2JI[vRK]) for (_, vRK) in self.F_K2RK[vK]})
            G.add_edges_from({(g_RK2JI[vRK], vI) for (vRK, _) in self.F_RK2K[vK]})
            # the new modules are fully integerized, so the precision tunnel should not embed integer numbers in floating point numbers
            if nodes_dict[vI].ntype == qg.graphs.HelperInput.__name__:
                pass
            elif nodes_dict[vI].ntype == qg.graphs.HelperInputPrecisionTunnel.__name__:
                nodes_dict[vI] = PyTorchNode(qg.graphs.HelperInputPrecisionTunnel(1.0))
            else:
                raise TypeError  # interface nodes should be objects of class `qg.graphs.HelperPrecisionTunnel` only

        # discard the match (sub-)graph H\I
        G.remove_nodes_from(set(HI.nodes))
        for vHI in VHI:
            del nodes_dict[vHI]

        return G, nodes_dict

    def seek(self, G, nodes_dict):
        gs = self.seeker.get_morphisms(G)
        return gs


class FoldSTEINQConvBNRule(DPORule):

    def __init__(self):

        K_types = OrderedDict()
        K_types.update({'HI':       qg.graphs.HelperOutputPrecisionTunnel.__name__})
        K_types.update({'MaxPool':  nn.MaxPool2d.__name__})
        K_types = OrderedDict([('/'.join(['K-term', k]), v) for k, v in K_types.items()])

        LK_types = OrderedDict()
        LK_types.update({'STE':       qa.ste.STEActivation.__name__})
        LK_types.update({'INQConv':   qa.inq.INQConv2d.__name__})
        LK_types.update({'BatchNorm': nn.BatchNorm2d.__name__})
        LK_types.update({'ReLU':      nn.ReLU.__name__})
        LK_types = OrderedDict([('/'.join(['L-term', k]), v) for k, v in LK_types.items()])

        RK_types = OrderedDict()
        RK_types.update({'Conv': nn.Conv2d.__name__})
        RK_types.update({'ReLU': nn.ReLU.__name__})
        RK_types = OrderedDict([('/'.join(['R-term', k]), v) for k, v in RK_types.items()])

        K_node_IDs  = list(K_types.keys())
        LK_node_IDs = list(LK_types.keys())
        RK_node_IDs = list(RK_types.keys())

        # define the template graph L [L-term]
        L_node_IDs = [K_node_IDs[0]] + LK_node_IDs + [K_node_IDs[-1]]
        self.L = nx.DiGraph()
        self.L.add_edges_from({(u, v) for u, v in zip(L_node_IDs[:-1], L_node_IDs[1:])})
        nx.set_node_attributes(self.L, {vL: Bipartite.KERNEL for vL in set(self.L.nodes)}, 'bipartite')
        nx.set_node_attributes(self.L, {**K_types, **LK_types}, 'type')

        # define the context (sub-)graph K [K-term]
        VK = set(K_node_IDs)  # precision tunnel nodes define the context graph
        self.K = self.L.subgraph(VK)

        # define the template (sub-)graph L\K
        VLK = set(self.L.nodes).difference(set(self.K.nodes))
        self.LK = self.L.subgraph(VLK)

        # define the replacement (sub-)graph R\K ["gluing" R\K to K yields the graph R, i.e., the R-term]
        self.RK = nx.DiGraph()
        self.RK.add_edges_from({(u, v) for u, v in zip(RK_node_IDs[:-1], RK_node_IDs[1:])})
        nx.set_node_attributes(self.RK, {vRK: Bipartite.KERNEL for vRK in set(self.RK.nodes)}, 'bipartite')
        nx.set_node_attributes(self.RK, RK_types, 'type')

        # define the arcs that go from the vertices of K to those of R\K, and viceversa
        E_K2RK = {(K_node_IDs[0], RK_node_IDs[0])}
        E_RK2K = {(RK_node_IDs[-1], K_node_IDs[-1])}
        E_K2RK2K = E_K2RK | E_RK2K
        # disintegrate `E_K2RK` and `E_RK2K` along fibres to speed up rule application
        self.F_K2RK = {vK: set(arc for arc in E_K2RK if arc[0] == vK) for vK in set(self.K.nodes)}
        self.F_RK2K = {vK: set(arc for arc in E_RK2K if arc[1] == vK) for vK in set(self.K.nodes)}

        # # glue together the (sub-)graphs L\K and R\K along the vertices of K
        # self.S = nx.compose(self.L, self.RK)
        # self.S.add_edges_from(E_K2RK2K)

        # since the GRR's L-term has been modified, rebuild the seeker
        self.seeker = Seeker(self.L)

        # this machinery can generate always-new identifiers for different rule applications
        self._counter = itertools.count()

    def _get_rule_count(self):
        rule_count = ''.join(['FSTEINQBN', __NODE_ID_FORMAT__.format(next(self._counter))])
        return rule_count

    def core(self, HI, g, nodes_dict):

        # generate the substitute (sub-)graph J\I
        rule_count = self._get_rule_count()
        g_RK2JI = {vRK: '_'.join([rule_count, vRK.replace('R-term/', '')]) for vRK in set(self.RK.nodes)}
        JI = nx.relabel_nodes(self.RK, g_RK2JI, copy=True)

        # get pointers to the old modules;
        # these pointers will enable two actions:
        #   1. extracting the arguments required to perform the folding
        #   2. extracting the parameters to instantiate the new modules
        g_L2H = {vL: vH for vH, vL in g.items()}
        mste     = nodes_dict[g_L2H['/'.join(['L-term', 'STE'])]].nobj
        minq2d   = nodes_dict[g_L2H['/'.join(['L-term', 'INQConv'])]].nobj
        mbn2d    = nodes_dict[g_L2H['/'.join(['L-term', 'BatchNorm'])]].nobj
        mreluold = nodes_dict[g_L2H['/'.join(['L-term', 'ReLU'])]].nobj

        # fold
        weight, bias = foldsteinqconvbn(mste.num_levels, mste.abs_max_value,
                                        minq2d.weight_frozen,
                                        mbn2d.running_mean, mbn2d.running_var, mbn2d.eps, mbn2d.weight, mbn2d.bias)

        # build the new modules
        mconv = nn.Conv2d(minq2d.in_channels, minq2d.out_channels, minq2d.kernel_size,
                          stride=minq2d.stride, padding=minq2d.padding, dilation=minq2d.dilation, groups=minq2d.groups,
                          bias=True).to(torch.device('cpu'))
        mconv.weight.data = weight
        mconv.bias.data   = bias

        mrelunew = nn.ReLU(inplace=True)

        # register the newly created nodes
        vJI_2_ptnode = {}
        vJI_2_ptnode[g_RK2JI['/'.join(['R-term', 'Conv'])]] = PyTorchNode(mconv)
        vJI_2_ptnode[g_RK2JI['/'.join(['R-term', 'ReLU'])]] = PyTorchNode(mrelunew)

        return JI, vJI_2_ptnode

    def apply(self, G, nodes_dict, g):

        # create new containers
        G = G.copy()
        nodes_dict = {**nodes_dict}

        # characterise the match graph H
        VI = {vH for vH, vL in g.items() if vL in set(self.K.nodes)}
        VHI = {vH for vH, vL in g.items() if vL not in set(self.K.nodes)}
        HI = G.subgraph(VHI)

        # generate the substitute (sub-)graph J\I
        JI, vJI_2_ptnode = self.core(HI, g, nodes_dict)

        # add the substitute (sub-)graph J\I to the main graph G
        G = nx.compose(G, JI)
        nodes_dict.update(vJI_2_ptnode)

        # glue the substitute (sub-)graph J\I to the interface (sub-)graph I
        JI2RK_morphisms = Seeker(self.RK).get_morphisms(JI)
        assert len(JI2RK_morphisms) == 1
        g_JI2RK = JI2RK_morphisms[0]
        g_RK2JI = {vRK: vJI for vJI, vRK in g_JI2RK.items()}
        for vI in VI:
            vK = g[vI]
            G.add_edges_from({(vI, g_RK2JI[vRK]) for (_, vRK) in self.F_K2RK[vK]})
            G.add_edges_from({(g_RK2JI[vRK], vI) for (vRK, _) in self.F_RK2K[vK]})
            # the new modules are fully integerized, so the precision tunnel should not embed integer numbers in floating point numbers
            if nodes_dict[vI].ntype == qg.graphs.HelperOutputPrecisionTunnel.__name__:
                nodes_dict[vI] = PyTorchNode(qg.graphs.HelperOutputPrecisionTunnel(1.0))
            elif nodes_dict[vI].ntype == nn.MaxPool2d.__name__:
                pass
            else:
                raise TypeError  # interface nodes should be objects of class `qg.graphs.HelperPrecisionTunnel` only

        # discard the match (sub-)graph H\I
        G.remove_nodes_from(set(HI.nodes))
        for vHI in VHI:
            del nodes_dict[vHI]

        return G, nodes_dict

    def seek(self, G, nodes_dict):
        gs = self.seeker.get_morphisms(G)
        return gs
<|MERGE_RESOLUTION|>--- conflicted
+++ resolved
@@ -26,21 +26,12 @@
 import torch
 import torch.nn as nn
 
-<<<<<<< HEAD
-from ....editing import graphs as qg
-from ....editing.graphs.grrules.dporules import DPORule
-from ....editing.graphs.grrules import Seeker
-from ....editing.graphs.graphs import Bipartite, __NODE_ID_FORMAT__, PyTorchNode
-
-from .... import algorithms as qa
-=======
 import quantlib.editing.graphs as qg
 from quantlib.editing.graphs.grrules.dporules import DPORule
 from quantlib.editing.graphs.grrules import Seeker
 from quantlib.editing.graphs.graphs.nodes import Bipartite, __NODE_ID_FORMAT__, PyTorchNode
 
 import quantlib.algorithms as qa
->>>>>>> ffd42cc6
 
 from .folding import foldsteinqconvbnste, foldconvbnste, foldsteinqconvbn
 
